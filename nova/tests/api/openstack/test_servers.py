--- conflicted
+++ resolved
@@ -1880,13 +1880,9 @@
         self.assertEqual(res.status_int, 400)
 
     def test_update_server_name_v1_1(self):
-<<<<<<< HEAD
-        req = webob.Request.blank('/v1.1/fake/servers/1')
-=======
         self.stubs.Set(nova.db.api, 'instance_get',
                 return_server_with_attributes(name='server_test'))
-        req = webob.Request.blank('/v1.1/servers/1')
->>>>>>> 1fe628fb
+        req = webob.Request.blank('/v1.1/fake/servers/1')
         req.method = 'PUT'
         req.content_type = 'application/json'
         req.body = json.dumps({'server': {'name': 'server_test'}})
