# vim: tabstop=4 shiftwidth=4 softtabstop=4

# Copyright 2010 United States Government as represented by the
# Administrator of the National Aeronautics and Space Administration.
# All Rights Reserved.
#
#    Licensed under the Apache License, Version 2.0 (the "License"); you may
#    not use this file except in compliance with the License. You may obtain
#    a copy of the License at
#
#         http://www.apache.org/licenses/LICENSE-2.0
#
#    Unless required by applicable law or agreed to in writing, software
#    distributed under the License is distributed on an "AS IS" BASIS, WITHOUT
#    WARRANTIES OR CONDITIONS OF ANY KIND, either express or implied. See the
#    License for the specific language governing permissions and limitations
#    under the License.
"""
SQLAlchemy models for nova data.
"""

import datetime

from sqlalchemy.orm import relationship, backref, object_mapper
from sqlalchemy import Column, Integer, String, schema
from sqlalchemy import ForeignKey, DateTime, Boolean, Text
from sqlalchemy.exc import IntegrityError
from sqlalchemy.ext.declarative import declarative_base
from sqlalchemy.schema import ForeignKeyConstraint

from nova.db.sqlalchemy.session import get_session

from nova import auth
from nova import exception
from nova import flags


FLAGS = flags.FLAGS
BASE = declarative_base()


class NovaBase(object):
    """Base class for Nova Models."""
    __table_args__ = {'mysql_engine': 'InnoDB'}
    __table_initialized__ = False
    created_at = Column(DateTime, default=datetime.datetime.utcnow)
    updated_at = Column(DateTime, onupdate=datetime.datetime.utcnow)
    deleted_at = Column(DateTime)
    deleted = Column(Boolean, default=False)

    def save(self, session=None):
        """Save this object."""
        if not session:
            session = get_session()
        session.add(self)
        try:
            session.flush()
        except IntegrityError, e:
            if str(e).endswith('is not unique'):
                raise exception.Duplicate(str(e))
            else:
                raise

    def delete(self, session=None):
        """Delete this object."""
        self.deleted = True
        self.deleted_at = datetime.datetime.utcnow()
        self.save(session=session)

    def __setitem__(self, key, value):
        setattr(self, key, value)

    def __getitem__(self, key):
        return getattr(self, key)

    def get(self, key, default=None):
        return getattr(self, key, default)

    def __iter__(self):
        self._i = iter(object_mapper(self).columns)
        return self

    def next(self):
        n = self._i.next().name
        return n, getattr(self, n)

    def update(self, values):
        """Make the model object behave like a dict"""
        for k, v in values.iteritems():
            setattr(self, k, v)

    def iteritems(self):
        """Make the model object behave like a dict.

        Includes attributes from joins."""
        local = dict(self)
        joined = dict([(k, v) for k, v in self.__dict__.iteritems()
                      if not k[0] == '_'])
        local.update(joined)
        return local.iteritems()


class Service(BASE, NovaBase):
    """Represents a running service on a host."""

    __tablename__ = 'services'
    id = Column(Integer, primary_key=True)
    host = Column(String(255))  # , ForeignKey('hosts.id'))
    binary = Column(String(255))
    topic = Column(String(255))
    report_count = Column(Integer, nullable=False, default=0)
    disabled = Column(Boolean, default=False)
    availability_zone = Column(String(255), default='nova')


class Certificate(BASE, NovaBase):
    """Represents a an x509 certificate"""
    __tablename__ = 'certificates'
    id = Column(Integer, primary_key=True)

    user_id = Column(String(255))
    project_id = Column(String(255))
    file_name = Column(String(255))


class Instance(BASE, NovaBase):
    """Represents a guest vm."""
    __tablename__ = 'instances'
    id = Column(Integer, primary_key=True, autoincrement=True)

    @property
    def name(self):
        return FLAGS.instance_name_template % self.id

    admin_pass = Column(String(255))
    user_id = Column(String(255))
    project_id = Column(String(255))

    @property
    def user(self):
        return auth.manager.AuthManager().get_user(self.user_id)

    @property
    def project(self):
        return auth.manager.AuthManager().get_project(self.project_id)

    image_id = Column(String(255))
    kernel_id = Column(String(255))
    ramdisk_id = Column(String(255))

#    image_id = Column(Integer, ForeignKey('images.id'), nullable=True)
#    kernel_id = Column(Integer, ForeignKey('images.id'), nullable=True)
#    ramdisk_id = Column(Integer, ForeignKey('images.id'), nullable=True)
#    ramdisk = relationship(Ramdisk, backref=backref('instances', order_by=id))
#    kernel = relationship(Kernel, backref=backref('instances', order_by=id))
#    project = relationship(Project, backref=backref('instances', order_by=id))

    launch_index = Column(Integer)
    key_name = Column(String(255))
    key_data = Column(Text)

    state = Column(Integer)
    state_description = Column(String(255))

    memory_mb = Column(Integer)
    vcpus = Column(Integer)
    local_gb = Column(Integer)

    hostname = Column(String(255))
    host = Column(String(255))  # , ForeignKey('hosts.id'))

    instance_type = Column(String(255))

    user_data = Column(Text)

    reservation_id = Column(String(255))
    mac_address = Column(String(255))

    scheduled_at = Column(DateTime)
    launched_at = Column(DateTime)
    terminated_at = Column(DateTime)

    availability_zone = Column(String(255))

    # User editable field for display in user-facing UIs
    display_name = Column(String(255))
    display_description = Column(String(255))

    locked = Column(Boolean)

    # TODO(vish): see Ewan's email about state improvements, probably
    #             should be in a driver base class or some such
    # vmstate_state = running, halted, suspended, paused
    # power_state = what we have
    # task_state = transitory and may trigger power state transition

    #@validates('state')
    #def validate_state(self, key, state):
    #    assert(state in ['nostate', 'running', 'blocked', 'paused',
    #                     'shutdown', 'shutoff', 'crashed'])


class InstanceActions(BASE, NovaBase):
    """Represents a guest VM's actions and results"""
    __tablename__ = "instance_actions"
    id = Column(Integer, primary_key=True)
    instance_id = Column(Integer, ForeignKey('instances.id'))

    action = Column(String(255))
    error = Column(Text)


class Volume(BASE, NovaBase):
    """Represents a block storage device that can be attached to a vm."""
    __tablename__ = 'volumes'
    id = Column(Integer, primary_key=True, autoincrement=True)

    @property
    def name(self):
        return FLAGS.volume_name_template % self.id

    user_id = Column(String(255))
    project_id = Column(String(255))

    host = Column(String(255))  # , ForeignKey('hosts.id'))
    size = Column(Integer)
    availability_zone = Column(String(255))  # TODO(vish): foreign key?
    instance_id = Column(Integer, ForeignKey('instances.id'), nullable=True)
    instance = relationship(Instance,
                            backref=backref('volumes'),
                            foreign_keys=instance_id,
                            primaryjoin='and_(Volume.instance_id==Instance.id,'
                                             'Volume.deleted==False)')
    mountpoint = Column(String(255))
    attach_time = Column(String(255))  # TODO(vish): datetime
    status = Column(String(255))  # TODO(vish): enum?
    attach_status = Column(String(255))  # TODO(vish): enum

    scheduled_at = Column(DateTime)
    launched_at = Column(DateTime)
    terminated_at = Column(DateTime)

    display_name = Column(String(255))
    display_description = Column(String(255))


class Quota(BASE, NovaBase):
    """Represents quota overrides for a project."""
    __tablename__ = 'quotas'
    id = Column(Integer, primary_key=True)

    project_id = Column(String(255))

    instances = Column(Integer)
    cores = Column(Integer)
    volumes = Column(Integer)
    gigabytes = Column(Integer)
    floating_ips = Column(Integer)


class ExportDevice(BASE, NovaBase):
    """Represates a shelf and blade that a volume can be exported on."""
    __tablename__ = 'export_devices'
    __table_args__ = (schema.UniqueConstraint("shelf_id", "blade_id"),
                      {'mysql_engine': 'InnoDB'})
    id = Column(Integer, primary_key=True)
    shelf_id = Column(Integer)
    blade_id = Column(Integer)
    volume_id = Column(Integer, ForeignKey('volumes.id'), nullable=True)
    volume = relationship(Volume,
                          backref=backref('export_device', uselist=False),
                          foreign_keys=volume_id,
                          primaryjoin='and_(ExportDevice.volume_id==Volume.id,'
                                           'ExportDevice.deleted==False)')


class IscsiTarget(BASE, NovaBase):
    """Represates an iscsi target for a given host"""
    __tablename__ = 'iscsi_targets'
    __table_args__ = (schema.UniqueConstraint("target_num", "host"),
                      {'mysql_engine': 'InnoDB'})
    id = Column(Integer, primary_key=True)
    target_num = Column(Integer)
    host = Column(String(255))
    volume_id = Column(Integer, ForeignKey('volumes.id'), nullable=True)
    volume = relationship(Volume,
                          backref=backref('iscsi_target', uselist=False),
                          foreign_keys=volume_id,
                          primaryjoin='and_(IscsiTarget.volume_id==Volume.id,'
                                           'IscsiTarget.deleted==False)')


class SecurityGroupInstanceAssociation(BASE, NovaBase):
    __tablename__ = 'security_group_instance_association'
    id = Column(Integer, primary_key=True)
    security_group_id = Column(Integer, ForeignKey('security_groups.id'))
    instance_id = Column(Integer, ForeignKey('instances.id'))


class SecurityGroup(BASE, NovaBase):
    """Represents a security group."""
    __tablename__ = 'security_groups'
    id = Column(Integer, primary_key=True)

    name = Column(String(255))
    description = Column(String(255))
    user_id = Column(String(255))
    project_id = Column(String(255))

    instances = relationship(Instance,
                             secondary="security_group_instance_association",
                             primaryjoin='and_('
        'SecurityGroup.id == '
        'SecurityGroupInstanceAssociation.security_group_id,'
        'SecurityGroupInstanceAssociation.deleted == False,'
        'SecurityGroup.deleted == False)',
                             secondaryjoin='and_('
        'SecurityGroupInstanceAssociation.instance_id == Instance.id,'
        # (anthony) the condition below shouldn't be necessary now that the
        # association is being marked as deleted.  However, removing this
        # may cause existing deployments to choke, so I'm leaving it
        'Instance.deleted == False)',
                             backref='security_groups')

    @property
    def user(self):
        return auth.manager.AuthManager().get_user(self.user_id)

    @property
    def project(self):
        return auth.manager.AuthManager().get_project(self.project_id)


class SecurityGroupIngressRule(BASE, NovaBase):
    """Represents a rule in a security group."""
    __tablename__ = 'security_group_rules'
    id = Column(Integer, primary_key=True)

    parent_group_id = Column(Integer, ForeignKey('security_groups.id'))
    parent_group = relationship("SecurityGroup", backref="rules",
                                foreign_keys=parent_group_id,
                                primaryjoin='and_('
        'SecurityGroupIngressRule.parent_group_id == SecurityGroup.id,'
        'SecurityGroupIngressRule.deleted == False)')

    protocol = Column(String(5))  # "tcp", "udp", or "icmp"
    from_port = Column(Integer)
    to_port = Column(Integer)
    cidr = Column(String(255))

    # Note: This is not the parent SecurityGroup. It's SecurityGroup we're
    # granting access for.
    group_id = Column(Integer, ForeignKey('security_groups.id'))


class KeyPair(BASE, NovaBase):
    """Represents a public key pair for ssh."""
    __tablename__ = 'key_pairs'
    id = Column(Integer, primary_key=True)

    name = Column(String(255))

    user_id = Column(String(255))

    fingerprint = Column(String(255))
    public_key = Column(Text)


class Migration(BASE, NovaBase):
    """Represents a running host-to-host migration."""
    __tablename__ = 'migrations'
    id = Column(Integer, primary_key=True, nullable=False)
    source_compute = Column(String(255))
    dest_compute = Column(String(255))
    dest_host = Column(String(255))
    instance_id = Column(Integer, ForeignKey('instances.id'), nullable=True)
    #TODO(_cerberus_): enum
    status = Column(String(255))


class Network(BASE, NovaBase):
    """Represents a network."""
    __tablename__ = 'networks'
    __table_args__ = (schema.UniqueConstraint("vpn_public_address",
                                              "vpn_public_port"),
                      {'mysql_engine': 'InnoDB'})
    id = Column(Integer, primary_key=True)
    label = Column(String(255))

    injected = Column(Boolean, default=False)
    cidr = Column(String(255), unique=True)
    cidr_v6 = Column(String(255), unique=True)

    ra_server = Column(String(255))

    netmask = Column(String(255))
    bridge = Column(String(255))
    gateway = Column(String(255))
    broadcast = Column(String(255))
    dns = Column(String(255))

    vlan = Column(Integer)
    vpn_public_address = Column(String(255))
    vpn_public_port = Column(Integer)
    vpn_private_address = Column(String(255))
    dhcp_start = Column(String(255))

    # NOTE(vish): The unique constraint below helps avoid a race condition
    #             when associating a network, but it also means that we
    #             can't associate two networks with one project.
    project_id = Column(String(255), unique=True)
    host = Column(String(255))  # , ForeignKey('hosts.id'))


class AuthToken(BASE, NovaBase):
    """Represents an authorization token for all API transactions.

    Fields are a string representing the actual token and a user id for
    mapping to the actual user

    """
    __tablename__ = 'auth_tokens'
    token_hash = Column(String(255), primary_key=True)
    user_id = Column(String(255))
    server_manageent_url = Column(String(255))
    storage_url = Column(String(255))
    cdn_management_url = Column(String(255))


# TODO(vish): can these both come from the same baseclass?
class FixedIp(BASE, NovaBase):
    """Represents a fixed ip for an instance."""
    __tablename__ = 'fixed_ips'
    id = Column(Integer, primary_key=True)
    address = Column(String(255))
    network_id = Column(Integer, ForeignKey('networks.id'), nullable=True)
    network = relationship(Network, backref=backref('fixed_ips'))
    instance_id = Column(Integer, ForeignKey('instances.id'), nullable=True)
    instance = relationship(Instance,
                            backref=backref('fixed_ip', uselist=False),
                            foreign_keys=instance_id,
                            primaryjoin='and_('
                                'FixedIp.instance_id == Instance.id,'
                                'FixedIp.deleted == False)')
    allocated = Column(Boolean, default=False)
    leased = Column(Boolean, default=False)
    reserved = Column(Boolean, default=False)


class User(BASE, NovaBase):
    """Represents a user."""
    __tablename__ = 'users'
    id = Column(String(255), primary_key=True)

    name = Column(String(255))
    access_key = Column(String(255))
    secret_key = Column(String(255))

    is_admin = Column(Boolean)


class Project(BASE, NovaBase):
    """Represents a project."""
    __tablename__ = 'projects'
    id = Column(String(255), primary_key=True)
    name = Column(String(255))
    description = Column(String(255))

    project_manager = Column(String(255), ForeignKey(User.id))

    members = relationship(User,
                           secondary='user_project_association',
                           backref='projects')


class UserProjectRoleAssociation(BASE, NovaBase):
    __tablename__ = 'user_project_role_association'
    user_id = Column(String(255), primary_key=True)
    user = relationship(User,
                        primaryjoin=user_id == User.id,
                        foreign_keys=[User.id],
                        uselist=False)

    project_id = Column(String(255), primary_key=True)
    project = relationship(Project,
                           primaryjoin=project_id == Project.id,
                           foreign_keys=[Project.id],
                           uselist=False)

    role = Column(String(255), primary_key=True)
    ForeignKeyConstraint(['user_id',
                          'project_id'],
                         ['user_project_association.user_id',
                          'user_project_association.project_id'])


class UserRoleAssociation(BASE, NovaBase):
    __tablename__ = 'user_role_association'
    user_id = Column(String(255), ForeignKey('users.id'), primary_key=True)
    user = relationship(User, backref='roles')
    role = Column(String(255), primary_key=True)


class UserProjectAssociation(BASE, NovaBase):
    __tablename__ = 'user_project_association'
    user_id = Column(String(255), ForeignKey(User.id), primary_key=True)
    project_id = Column(String(255), ForeignKey(Project.id), primary_key=True)


class FloatingIp(BASE, NovaBase):
    """Represents a floating ip that dynamically forwards to a fixed ip."""
    __tablename__ = 'floating_ips'
    id = Column(Integer, primary_key=True)
    address = Column(String(255))
    fixed_ip_id = Column(Integer, ForeignKey('fixed_ips.id'), nullable=True)
    fixed_ip = relationship(FixedIp,
                            backref=backref('floating_ips'),
                            foreign_keys=fixed_ip_id,
                            primaryjoin='and_('
                                'FloatingIp.fixed_ip_id == FixedIp.id,'
                                'FloatingIp.deleted == False)')
    project_id = Column(String(255))
    host = Column(String(255))  # , ForeignKey('hosts.id'))


class ConsolePool(BASE, NovaBase):
    """Represents pool of consoles on the same physical node."""
    __tablename__ = 'console_pools'
    id = Column(Integer, primary_key=True)
    address = Column(String(255))
    username = Column(String(255))
    password = Column(String(255))
    console_type = Column(String(255))
    public_hostname = Column(String(255))
    host = Column(String(255))
    compute_host = Column(String(255))


class Console(BASE, NovaBase):
    """Represents a console session for an instance."""
    __tablename__ = 'consoles'
    id = Column(Integer, primary_key=True)
    instance_name = Column(String(255))
    instance_id = Column(Integer)
    password = Column(String(255))
    port = Column(Integer, nullable=True)
    pool_id = Column(Integer, ForeignKey('console_pools.id'))
    pool = relationship(ConsolePool, backref=backref('consoles'))


class Zone(BASE, NovaBase):
    """Represents a child zone of this zone."""
    __tablename__ = 'zones'
    id = Column(Integer, primary_key=True)
    api_url = Column(String(255))
    username = Column(String(255))
    password = Column(String(255))


def register_models():
    """Register Models and create metadata.

    Called from nova.db.sqlalchemy.__init__ as part of loading the driver,
    it will never need to be called explicitly elsewhere unless the
    connection is lost and needs to be reestablished.
    """
    from sqlalchemy import create_engine
    models = (Service, Instance, InstanceActions,
              Volume, ExportDevice, IscsiTarget, FixedIp, FloatingIp,
              Network, SecurityGroup, SecurityGroupIngressRule,
              SecurityGroupInstanceAssociation, AuthToken, User,
<<<<<<< HEAD
              Project, Certificate, ConsolePool, Console,
              Migration)  # , Image, Host
=======
              Project, Certificate, ConsolePool, Console, Zone)
>>>>>>> 8de8d1d0
    engine = create_engine(FLAGS.sql_connection, echo=False)
    for model in models:
        model.metadata.create_all(engine)<|MERGE_RESOLUTION|>--- conflicted
+++ resolved
@@ -569,12 +569,7 @@
               Volume, ExportDevice, IscsiTarget, FixedIp, FloatingIp,
               Network, SecurityGroup, SecurityGroupIngressRule,
               SecurityGroupInstanceAssociation, AuthToken, User,
-<<<<<<< HEAD
-              Project, Certificate, ConsolePool, Console,
-              Migration)  # , Image, Host
-=======
-              Project, Certificate, ConsolePool, Console, Zone)
->>>>>>> 8de8d1d0
+              Project, Certificate, ConsolePool, Console, Zone, Migration)
     engine = create_engine(FLAGS.sql_connection, echo=False)
     for model in models:
         model.metadata.create_all(engine)