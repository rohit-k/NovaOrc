--- conflicted
+++ resolved
@@ -200,11 +200,7 @@
         # logging.debug(_("Received %(service_name)s service update from "
         #                    "%(host)s: %(capabilities)s") % locals())
         logging.debug(_("Received %(service_name)s service update from "
-<<<<<<< HEAD
-                            "%(host)s") % locals())
-=======
                 "%(host)s.") % locals())
->>>>>>> fe0bde67
         service_caps = self.service_states.get(host, {})
         capabilities["timestamp"] = utils.utcnow()  # Reported time
         service_caps[service_name] = capabilities
