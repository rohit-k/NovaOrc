# vim: tabstop=4 shiftwidth=4 softtabstop=4

# Copyright 2010 OpenStack LLC.
# All Rights Reserved.
#
#    Licensed under the Apache License, Version 2.0 (the "License"); you may
#    not use this file except in compliance with the License. You may obtain
#    a copy of the License at
#
#         http://www.apache.org/licenses/LICENSE-2.0
#
#    Unless required by applicable law or agreed to in writing, software
#    distributed under the License is distributed on an "AS IS" BASIS, WITHOUT
#    WARRANTIES OR CONDITIONS OF ANY KIND, either express or implied. See the
#    License for the specific language governing permissions and limitations
#    under the License.
"""Implementation of an image service that uses Glance as the backend"""

from __future__ import absolute_import

import datetime

from glance.common import exception as glance_exception

from nova import exception
from nova import flags
from nova import log as logging
from nova import utils
from nova.image import service


LOG = logging.getLogger('nova.image.glance')

FLAGS = flags.FLAGS

GlanceClient = utils.import_class('glance.client.Client')


class GlanceImageService(service.BaseImageService):
    """Provides storage and retrieval of disk image objects within Glance."""

<<<<<<< HEAD
    GLANCE_ONLY_ATTRS = ["size", "location", "disk_format",
                         "container_format"]

    # NOTE(sirp): Overriding to use _translate_to_service provided by
    # BaseImageService
    SERVICE_IMAGE_ATTRS = service.BaseImageService.BASE_IMAGE_ATTRS +\
                          GLANCE_ONLY_ATTRS

    def __init__(self):
        self.client = GlanceClient(FLAGS.glance_host, FLAGS.glance_port)
=======
    def __init__(self, client=None):
        if client is None:
            self.client = GlanceClient(FLAGS.glance_host, FLAGS.glance_port)
        else:
            self.client = client
>>>>>>> ab997441

    def index(self, context):
        """
        Calls out to Glance for a list of images available
        """
        # NOTE(sirp): We need to use `get_images_detailed` and not
        # `get_images` here because we need `is_public` and `properties`
        # included so we can filter by user
        filtered = []
        image_metas = self.client.get_images_detailed()
        for image_meta in image_metas:
            if self._is_image_available(context, image_meta):
                meta = utils.subset_dict(image_meta, ('id', 'name'))
                filtered.append(meta)
        return filtered

    def detail(self, context):
        """
        Calls out to Glance for a list of detailed image information
        """
<<<<<<< HEAD
        filtered = []
        image_metas = self.client.get_images_detailed()
        for image_meta in image_metas:
            if self._is_image_available(context, image_meta):
                meta = self._translate_to_base(image_meta)
                filtered.append(meta)
        return filtered
=======
        return [self._convert_timestamps_to_datetimes(image)
                for image in self.client.get_images_detailed()]
>>>>>>> ab997441

    def show(self, context, image_id):
        """
        Returns a dict containing image data for the given opaque image id.
        """
        try:
            image_meta = self.client.get_image_meta(image_id)
        except glance_exception.NotFound:
            raise exception.NotFound
<<<<<<< HEAD

        meta = self._translate_to_base(image_meta)
        return meta
=======
        return self._convert_timestamps_to_datetimes(image)

    def _convert_timestamps_to_datetimes(self, image):
        """
        Returns image with known timestamp fields converted to datetime objects
        """
        for attr in ['created_at', 'updated_at', 'deleted_at']:
            if image.get(attr) is not None:
                image[attr] = self._parse_glance_iso8601_timestamp(image[attr])
        return image
>>>>>>> ab997441

    def _parse_glance_iso8601_timestamp(self, timestamp):
        """
        Parse a subset of iso8601 timestamps into datetime objects
        """
        return datetime.datetime.strptime(timestamp, "%Y-%m-%dT%H:%M:%S.%f")

    def show_by_name(self, context, name):
        """
        Returns a dict containing image data for the given name.
        """
        # TODO(vish): replace this with more efficient call when glance
        #             supports it.
        images = self.detail(context)
        image = None
        for cantidate in images:
            if name == cantidate.get('name'):
                image = cantidate
                break
        if image is None:
            raise exception.NotFound
        return image

    def get(self, context, image_id, data):
        """
        Calls out to Glance for metadata and data and writes data.
        """
        try:
            image_meta, image_chunks = self.client.get_image(image_id)
        except glance_exception.NotFound:
            raise exception.NotFound

        for chunk in image_chunks:
            data.write(chunk)
<<<<<<< HEAD

        meta = self._translate_to_base(image_meta)
        return meta
=======
        return self._convert_timestamps_to_datetimes(metadata)
>>>>>>> ab997441

    def create(self, context, metadata, data=None):
        """
        Store the image data and return the new image id.

        :raises AlreadyExists if the image already exist.
        """
<<<<<<< HEAD
        LOG.debug(_("Creating image in Glance. Metadata passed in %s"),
                  metadata)
        meta = self._translate_to_service(metadata)
        LOG.debug(_("Metadata after formatting for Glance %s"), meta)
        return self.client.add_image(meta, data)
=======
        return self._convert_timestamps_to_datetimes(
            self.client.add_image(metadata, data))
>>>>>>> ab997441

    def update(self, context, image_id, metadata, data=None):
        """Replace the contents of the given image with the new data.

        :raises NotFound if the image does not exist.
        """
        try:
            metadata = self.client.update_image(image_id, metadata, data)
        except glance_exception.NotFound:
            raise exception.NotFound
        return self._convert_timestamps_to_datetimes(metadata)

    def delete(self, context, image_id):
        """
        Delete the given image.

        :raises NotFound if the image does not exist.
        """
        try:
            result = self.client.delete_image(image_id)
        except glance_exception.NotFound:
            raise exception.NotFound
        return result

    def delete_all(self):
        """
        Clears out all images
        """
        pass

    @staticmethod
    def _is_image_available(context, image_meta):
        """
        Images are always available if they are public or if the user is an
        admin.

        Otherwise, we filter by project_id (if present) and then fall-back to
        images owned by user.
        """
        # FIXME(sirp): We should be filtering by user_id on the Glance side
        # for security; however, we can't do that until we get authn/authz
        # sorted out. Until then, filtering in Nova.
        if image_meta['is_public'] or context.is_admin:
            return True

        properties = image_meta['properties']

        if context.project_id and ('project_id' in properties):
            return str(properties['project_id']) == str(project_id)

        try:
            user_id = properties['user_id']
        except KeyError:
            return False

        return str(user_id) == str(context.user_id)<|MERGE_RESOLUTION|>--- conflicted
+++ resolved
@@ -39,7 +39,6 @@
 class GlanceImageService(service.BaseImageService):
     """Provides storage and retrieval of disk image objects within Glance."""
 
-<<<<<<< HEAD
     GLANCE_ONLY_ATTRS = ["size", "location", "disk_format",
                          "container_format"]
 
@@ -48,15 +47,13 @@
     SERVICE_IMAGE_ATTRS = service.BaseImageService.BASE_IMAGE_ATTRS +\
                           GLANCE_ONLY_ATTRS
 
-    def __init__(self):
-        self.client = GlanceClient(FLAGS.glance_host, FLAGS.glance_port)
-=======
     def __init__(self, client=None):
+        # FIXME(sirp): can we avoid dependency-injection here by using
+        # stubbing out a fake?
         if client is None:
             self.client = GlanceClient(FLAGS.glance_host, FLAGS.glance_port)
         else:
             self.client = client
->>>>>>> ab997441
 
     def index(self, context):
         """
@@ -69,26 +66,21 @@
         image_metas = self.client.get_images_detailed()
         for image_meta in image_metas:
             if self._is_image_available(context, image_meta):
-                meta = utils.subset_dict(image_meta, ('id', 'name'))
-                filtered.append(meta)
+                meta_subset = utils.subset_dict(image_meta, ('id', 'name'))
+                filtered.append(meta_subset)
         return filtered
 
     def detail(self, context):
         """
         Calls out to Glance for a list of detailed image information
         """
-<<<<<<< HEAD
         filtered = []
         image_metas = self.client.get_images_detailed()
         for image_meta in image_metas:
             if self._is_image_available(context, image_meta):
-                meta = self._translate_to_base(image_meta)
-                filtered.append(meta)
+                base_image_meta = self._translate_to_base(image_meta)
+                filtered.append(base_image_meta)
         return filtered
-=======
-        return [self._convert_timestamps_to_datetimes(image)
-                for image in self.client.get_images_detailed()]
->>>>>>> ab997441
 
     def show(self, context, image_id):
         """
@@ -98,28 +90,12 @@
             image_meta = self.client.get_image_meta(image_id)
         except glance_exception.NotFound:
             raise exception.NotFound
-<<<<<<< HEAD
-
-        meta = self._translate_to_base(image_meta)
-        return meta
-=======
-        return self._convert_timestamps_to_datetimes(image)
-
-    def _convert_timestamps_to_datetimes(self, image):
-        """
-        Returns image with known timestamp fields converted to datetime objects
-        """
-        for attr in ['created_at', 'updated_at', 'deleted_at']:
-            if image.get(attr) is not None:
-                image[attr] = self._parse_glance_iso8601_timestamp(image[attr])
-        return image
->>>>>>> ab997441
-
-    def _parse_glance_iso8601_timestamp(self, timestamp):
-        """
-        Parse a subset of iso8601 timestamps into datetime objects
-        """
-        return datetime.datetime.strptime(timestamp, "%Y-%m-%dT%H:%M:%S.%f")
+
+        if not self._is_image_available(context, image_meta):
+            raise exception.NotFound
+
+        base_image_meta = self._translate_to_base(image_meta)
+        return base_image_meta
 
     def show_by_name(self, context, name):
         """
@@ -127,15 +103,11 @@
         """
         # TODO(vish): replace this with more efficient call when glance
         #             supports it.
-        images = self.detail(context)
-        image = None
-        for cantidate in images:
-            if name == cantidate.get('name'):
-                image = cantidate
-                break
-        if image is None:
-            raise exception.NotFound
-        return image
+        image_metas = self.detail(context)
+        for image_meta in image_metas:
+            if name == image_meta.get('name'):
+                return image_meta
+        raise exception.NotFound
 
     def get(self, context, image_id, data):
         """
@@ -148,41 +120,44 @@
 
         for chunk in image_chunks:
             data.write(chunk)
-<<<<<<< HEAD
-
-        meta = self._translate_to_base(image_meta)
-        return meta
-=======
-        return self._convert_timestamps_to_datetimes(metadata)
->>>>>>> ab997441
-
-    def create(self, context, metadata, data=None):
+
+        base_image_meta = self._translate_to_base(image_meta)
+        return base_image_meta
+
+    def create(self, context, image_meta, data=None):
         """
         Store the image data and return the new image id.
 
         :raises AlreadyExists if the image already exist.
         """
-<<<<<<< HEAD
+        # Translate Base -> Service
         LOG.debug(_("Creating image in Glance. Metadata passed in %s"),
-                  metadata)
-        meta = self._translate_to_service(metadata)
-        LOG.debug(_("Metadata after formatting for Glance %s"), meta)
-        return self.client.add_image(meta, data)
-=======
-        return self._convert_timestamps_to_datetimes(
-            self.client.add_image(metadata, data))
->>>>>>> ab997441
-
-    def update(self, context, image_id, metadata, data=None):
+                  image_meta)
+        sent_service_image_meta = self._translate_to_service(image_meta)
+        LOG.debug(_("Metadata after formatting for Glance %s"),
+                  sent_service_image_meta)
+
+        recv_service_image_meta = self.client.add_image(
+            sent_service_image_meta, data)
+
+        # Translate Service -> Base
+        base_image_meta = self._translate_to_base(recv_service_image_meta)
+        LOG.debug(_("Metadata returned from Glance formatted for Base %s"),
+                  base_image_meta)
+        return base_image_meta
+
+    def update(self, context, image_id, image_meta, data=None):
         """Replace the contents of the given image with the new data.
 
         :raises NotFound if the image does not exist.
         """
         try:
-            metadata = self.client.update_image(image_id, metadata, data)
-        except glance_exception.NotFound:
-            raise exception.NotFound
-        return self._convert_timestamps_to_datetimes(metadata)
+            image_meta = self.client.update_image(image_id, image_meta, data)
+        except glance_exception.NotFound:
+            raise exception.NotFound
+
+        base_image_meta = self._translate_to_base(image_meta)
+        return base_image_meta
 
     def delete(self, context, image_id):
         """
@@ -201,6 +176,15 @@
         Clears out all images
         """
         pass
+
+    @classmethod
+    def _translate_to_base(cls, image_meta):
+        """Overriding the base translation to handle conversion to datetime
+        objects
+        """
+        image_meta = service.BaseImageService._translate_to_base(image_meta)
+        image_meta = _convert_timestamps_to_datetimes(image_meta)
+        return image_meta
 
     @staticmethod
     def _is_image_available(context, image_meta):
@@ -227,4 +211,27 @@
         except KeyError:
             return False
 
-        return str(user_id) == str(context.user_id)+        return str(user_id) == str(context.user_id)
+
+
+# utility functions
+def _convert_timestamps_to_datetimes(image_meta):
+    """
+    Returns image with known timestamp fields converted to datetime objects
+    """
+    for attr in ['created_at', 'updated_at', 'deleted_at']:
+        if image_meta.get(attr) is not None:
+            image_meta[attr] = _parse_glance_iso8601_timestamp(
+                image_meta[attr])
+    return image_meta
+
+
+def _parse_glance_iso8601_timestamp(timestamp):
+    """
+    Parse a subset of iso8601 timestamps into datetime objects
+    """
+    GLANCE_FMT = "%Y-%m-%dT%H:%M:%S"
+    ISO_FMT = "%Y-%m-%dT%H:%M:%S.%f"
+    # FIXME(sirp): Glance is not returning in ISO format, we should fix Glance
+    # to do so, and then switch to parsing it here
+    return datetime.datetime.strptime(timestamp, GLANCE_FMT)