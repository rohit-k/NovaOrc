--- conflicted
+++ resolved
@@ -100,23 +100,16 @@
                                      host)
 
     @exception.wrap_exception
-<<<<<<< HEAD
     def refresh_security_group_rules(self, context,
                                      security_group_id, **_kwargs):
         """This call passes straight through to the virtualization driver."""
         yield self.driver.refresh_security_group_rules(security_group_id)
 
-    @defer.inlineCallbacks
     @exception.wrap_exception
     def refresh_security_group_members(self, context,
                                        security_group_id, **_kwargs):
         """This call passes straight through to the virtualization driver."""
         yield self.driver.refresh_security_group_members(security_group_id)
-=======
-    def refresh_security_group(self, context, security_group_id, **_kwargs):
-        """This call passes stright through to the virtualization driver."""
-        self.driver.refresh_security_group(security_group_id)
->>>>>>> 0e88a58c
 
     @exception.wrap_exception
     def run_instance(self, context, instance_id, **_kwargs):
