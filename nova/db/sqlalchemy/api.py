--- conflicted
+++ resolved
@@ -29,15 +29,9 @@
 from nova.db.sqlalchemy.session import get_session
 from sqlalchemy import or_
 from sqlalchemy.exc import IntegrityError
-<<<<<<< HEAD
-from sqlalchemy.orm import eagerload
 from sqlalchemy.orm import joinedload_all
 from sqlalchemy.sql import exists
 from sqlalchemy.sql import func
-=======
-from sqlalchemy.orm import joinedload_all
-from sqlalchemy.sql import exists, func
->>>>>>> c0abb5cd
 
 FLAGS = flags.FLAGS
 
