--- conflicted
+++ resolved
@@ -18,7 +18,6 @@
 import mox
 import os
 import re
-import socket
 import sys
 
 from xml.etree.ElementTree import fromstring as xml_to_tree
@@ -605,18 +604,6 @@
         db.volume_destroy(self.context, volume_ref['id'])
         db.instance_destroy(self.context, instance_ref['id'])
 
-<<<<<<< HEAD
-    def test_get_host_ip_addr(self):
-
-        def getHostname():
-            return socket.gethostname()
-
-        self.create_fake_libvirt_mock(getHostname=getHostname)
-        self.mox.ReplayAll()
-        conn = libvirt_conn.LibvirtConnection(False)
-        ip = conn.get_host_ip_addr()
-        self.assertTrue(ip is not None)
-=======
     def test_spawn_with_network_info(self):
         # Skip if non-libvirt environment
         if not self.lazy_load_library_exists():
@@ -653,7 +640,6 @@
             count = (0 <= e.message.find('Unexpected method call'))
 
         self.assertTrue(count)
->>>>>>> 757709ee
 
     def tearDown(self):
         self.manager.delete_project(self.project)
